--- conflicted
+++ resolved
@@ -22,15 +22,11 @@
   - 7z x ninja.zip -oC:\projects\dev\ninja > nul
   - set PATH=%PATH%;C:\projects\dev\ninja
   - ninja --version
-<<<<<<< HEAD
-  # Check installed CMake
-=======
   # Install CMake
   - set CMAKE_URL="https://cmake.org/files/v3.9/cmake-3.9.0-win64-x64.zip"
   - appveyor DownloadFile %CMAKE_URL% -FileName cmake.zip
   - 7z x cmake.zip -oC:\projects\dev
   - set PATH=%PATH%;C:\projects\dev\cmake\bin
->>>>>>> 378b5f0f
   - cmake --version
   # Setup Clang-cl
   - set PATH=%PATH%;"C:\Program Files\LLVM\bin"
