/// Causal Dynamical Triangulations in C++ using CGAL
///
/// Copyright (c) 2014-2016 Adam Getchell
///
/// Performs the 5 types of ergodic moves on S3 (2+1) spacetimes.
///
/// \done (2,3) move
/// \done (3,2) move
/// \done <a href="http://www.cprogramming.com/tutorial/const_correctness.html">
/// Const Correctness</a>
/// \done Complete function documentation
/// \done (2,6) move
/// \done Multi-threaded operations using Intel TBB
/// \todo Handle neighboring_31_index != 5 condition
/// \todo Debug (6,2) move
/// \todo (4,4) move

/// @file S3ErgodicMoves.h
/// @brief Pachner moves on 3D Delaunay Triangulations
/// @author Adam Getchell, Guarav Nagar
/// @bug <a href="http://clang-analyzer.llvm.org/scan-build.html">
/// scan-build</a>: No bugs found.

#ifndef SRC_S3ERGODICMOVES_H_
#define SRC_S3ERGODICMOVES_H_

// CDT headers
#include "S3Triangulation.h"
// #include "utilities.h"

// CGAL headers
#include <CGAL/barycenter.h>

// C++ headers
// #include <random>
#include <vector>
#include <utility>
#include <algorithm>
#include <tuple>

/// @brief Try a (2,3) move
///
/// This function performs the (2,3) move by converting the facet
/// between a (3,1) simplex and a (2,2) simplex into its dual edge.
///
/// @param[in,out] universe A SimplicialManifold
/// @param[in] to_be_moved  The **Cell_handle** that is tried
/// @returns  flipped  A boolean value whether the move succeeded
template<typename T>
auto try_23_move(T&& universe, Cell_handle to_be_moved) {
    auto flipped = false;
    for (auto i = 0; i < 4; ++i) {
        if (universe.triangulation->flip(to_be_moved, i)) {
            #ifndef NDEBUG
            std::cout << "Facet " << i << " was flippable." << std::endl;
            #endif

            flipped = true;
            break;
        } else {
            #ifndef NDEBUG
            std::cout << "Facet " << i << " was not flippable." << std::endl;
            #endif
        }
    }
    return flipped;
}  // try_23_move()

/// @brief Make a (2,3) move
///
/// A (2,3) moves adds a (2,2) simplex and a timelike edge.
///
/// This function calls **try_23_move()** until it succeeds; the
/// triangulation is no longer Delaunay.
///
/// @param[in,out] universe A SimplicialManifold
/// @param[in,out] attempted_moves A tuple holding a count of the attempted
/// moves of each type given by the **move_type** enum
/// @returns universe The SimplicialManifold after the move has been made
template<typename T1, typename T2>
auto make_23_move(T1&& universe,
                  T2&& attempted_moves)
                  -> decltype(universe) {
    #ifndef NDEBUG
    std::cout << "Attempting (2,3) move." << std::endl;
    #endif

    auto not_flipped = true;
    while (not_flipped) {
        // Pick out a random (2,2) which ranges from 0 to size()-1
        auto choice =
            generate_random_unsigned(0, universe.geometry.two_two.size() - 1);

        Cell_handle to_be_moved = universe.geometry.two_two[choice];
        if (try_23_move(universe, to_be_moved)) not_flipped = false;

        // Increment the (2,3) move counter
        ++std::get<0>(attempted_moves);
    }
    // Uses return value optimization and allows chaining function calls
    return std::move(universe);
}  // make_23_move()

/// @brief Try a (3,2) move
///
/// This function performs a foliation-preserving (3,2) move by converting
/// timelike edge into it's dual facet.
///
/// @param[in,out] universe A SimplicialManifold
/// @param[in] to_be_moved  The Edge_handle that is tried
/// @returns  flipped  A boolean value whether the move succeeded
template<typename T>
auto try_32_move(T&& universe, Edge_handle to_be_moved) {
    auto flipped = false;
    if (universe.triangulation->flip(std::get<0>(to_be_moved),
                                     std::get<1>(to_be_moved),
                                     std::get<2>(to_be_moved))) {
        flipped = true;
    }
    return flipped;
}  // try_32_move()

/// @brief Make a (3,2) move
///
/// A (3,2) move removes a (2,2) simplex and a timelike edge.
///
/// This function calls **try_32_move()** until it succeeds; the
/// triangulation is no longer Delaunay.
///
/// @param[in,out] universe A SimplicialManifold
/// @param[in,out] edge_types A pair<vector<Edge_handle>, std::uintmax_t>
/// holding the timelike edges and a count of the spacelike edges
/// @param[in,out] attempted_moves A tuple holding a count of the attempted
/// moves of each type given by the **move_type** enum
/// @returns universe The SimplicialManifold after the move has been made
template<typename T1, typename T2>
auto make_32_move(T1&& universe,
                  T2&& attempted_moves)
                  -> decltype(universe) {
    #ifndef NDEBUG
    std::cout << "Attempting (3,2) move." << std::endl;
    #endif

    auto not_flipped = true;
    while (not_flipped) {
        // Pick a random timelike edge out of the timelike_edges vector
        // which ranges from 0 to size()-1
        auto choice =
            generate_random_unsigned(0,
                                     universe.geometry.timelike_edges.size()-1);
        Edge_handle to_be_moved = universe.geometry.timelike_edges[choice];

        if (try_32_move(universe, to_be_moved)) {
            #ifndef NDEBUG
            std::cout << "Edge " << choice << " was flippable." << std::endl;
            #endif
            not_flipped = false;
        } else {
            #ifndef NDEBUG
            std::cout << "Edge " << choice << " was not flippable."
                      << std::endl;
            #endif
        }
        // Increment the (3,2) move counter
        ++std::get<1>(attempted_moves);
    }
    // Uses return value optimization and allows chaining function calls
    return std::move(universe);
}  // make_32_move()

/// @brief Check a (2,6) move
///
/// This function checks if a (2,6) move is possible on the i-th
/// neighbor of a (1,3) cell. That is, the i-th neighboring cell must be
/// a (3,1) cell, and of course the base cell must be a (1,3). This preserves
/// the timelike foliation. This condition can be relaxed in the more
/// general case.
///
/// @param[in] c The presumed (1,3) cell
/// @param[in] i The i-th neighbor of c
/// @returns **True** if c is a (1,3) cell and it's i-th neighbor is a (3,1)
inline auto is_26_movable(const Cell_handle c, std::uintmax_t i) {
    // Source cell should be a 13
    auto source_is_13 = (c->info() == 13) ? true : false;
    // Neighbor should be a 31
    auto neighbor_is_31 = (c->neighbor(i)->info() == 31) ? true : false;
    return (source_is_13 && neighbor_is_31);
}

/// @brief Find a (2,6) move
///
/// This function checks to see if a (2,6) move is possible. Starting with
/// a (1,3) simplex, it checks all neighbors to see if there is a (3,1).
/// If so, the index **n** of that neighbor is passed via an out parameter.
///
/// @param[in] c The (1,3) simplex that is checked
/// @param[out] n The integer value of the neighboring (3,1) simplex
/// @returns **True** if the (2,6) move is possible
inline auto find_26_movable(const Cell_handle c, std::uintmax_t *n) {
    auto movable = false;
    for (auto i = 0; i < 4; ++i) {
        #ifndef NDEBUG
        std::cout << "Neighbor " << i << " is of type "
        << c->neighbor(i)->info() << std::endl;
        #endif
        // Check all neighbors for a (3,1) simplex
        if (is_26_movable(c, i)) {
            *n = i;
            movable = true;
        }
    }
    return movable;
}  // find_26_movable()

/// @brief Make a (2,6) move
///
/// A (2,6) move adds 2 (1,3) simplices and 2 (3,1) simplices for a
/// total of 3 (1,3) simplices and 3 (3,1) simplices.
/// It also adds 2 timelike edges and 3 spacelike edges, for a total
/// of 8 timelike edges and 6 spacelike edges.
///
/// This function performs the (2,6) move by picking a random (1,3) simplex
/// from GeometryInfo. The **find_26_movable()** function finds the
/// index of the neighboring (3,1) simplex, **neighboring_31_index**, and
/// **has_neighbor()** is used to check the results.
///
/// After some other values are gathered for debugging purposes,
/// the **v_center** vertex is inserted into the facet delineated by
/// **neighboring_31_index** using **tds().insert_in_facet()**.
/// Finally, the centroid of the common face calculated using
/// **CGAL::centroid()** and assigned to **v_center**, along with a
/// timevalue taken from one of the vertices of the common face.
///
/// @image html 26.png
/// @image latex 26.eps width=7cm
///
/// @param[in,out] universe A SimplicialManifold
/// @param[in,out] simplex_types A tuple of vectors of (3,1),(2,2),
/// and (1,3) simplices
/// @param[in,out] attempted_moves A tuple holding a count of the attempted
/// moves of each type given by the **move_type** enum
/// @returns universe The SimplicialManifold after the move has been made
template<typename T1, typename T2>
auto make_26_move(T1&& universe,
                  T2&& attempted_moves)
                  -> decltype(universe) {
    #ifndef NDEBUG
    std::cout << "Attempting (2,6) move." << std::endl;
    #endif

    auto not_moved = true;
    while (not_moved) {
        // Pick out a random (1,3) from simplex_types
        auto choice =
            generate_random_unsigned(0,
                                     universe.geometry.one_three.size() - 1);

        std::uintmax_t neighboring_31_index{5};
        Cell_handle bottom = universe.geometry.one_three[choice];

        CGAL_triangulation_expensive_precondition(is_cell(bottom));

        find_26_movable(bottom, &neighboring_31_index);

        // If neighboring_31_index == 5 there's an error
        CGAL_triangulation_postcondition(neighboring_31_index != 5);

        #ifndef NDEBUG
        std::cout << "neighboring_31_index is " << neighboring_31_index
            << std::endl;
        #endif

        Cell_handle top = bottom->neighbor(neighboring_31_index);

        // Check has_neighbor() returns the index of the common face
        int common_face_index{5};
        bottom->has_neighbor(top, common_face_index);

        #ifndef NDEBUG
        std::cout << "bottom's common_face_index with top is "
            << common_face_index << std::endl;
        #endif

        // If common_face_index == 5 there's an error
        CGAL_triangulation_postcondition(common_face_index != 5);

        int mirror_common_face_index{5};
        top->has_neighbor(bottom, mirror_common_face_index);

        #ifndef NDEBUG
        std::cout << "top's mirror_common_face_index with bottom is "
            << mirror_common_face_index << std::endl;
        #endif

        // If mirror_common_face_index == 5 there's an error
        CGAL_triangulation_postcondition(mirror_common_face_index != 5);

        // Get indices of vertices of common face with respect to bottom cell
        int i1 = (common_face_index + 1) & 3;
        int i2 = (common_face_index + 2) & 3;
        int i3 = (common_face_index + 3) & 3;

        // Get indices of vertices of common face with respect to top cell
        int in1 = top->index(bottom->vertex(i1));
        // int in2 = top->index(bottom->vertex(i2));
        // int in3 = top->index(bottom->vertex(i3));

        // Get vertices of the common face
        // They're denoted wrt the bottom, but could easily be wrt to top
        Vertex_handle v1 = bottom->vertex(i1);
        Vertex_handle v2 = bottom->vertex(i2);
        Vertex_handle v3 = bottom->vertex(i3);

        // Timeslices of v1, v2, and v3 should be same
        CGAL_triangulation_precondition(v1->info() == v2->info());
        CGAL_triangulation_precondition(v1->info() == v3->info());

        #ifndef NDEBUG
        Vertex_handle v5 = top->vertex(in1);
        (v1 == v5) ? std::cout << "bottom->vertex(i1) == top->vertex(in1)"
            << std::endl
                   : std::cout
            << "bottom->vertex(i1) != top->vertex(in1)" << std::endl;
        #endif

        // Is there a neighboring (3,1) simplex?
        if (find_26_movable(bottom, &neighboring_31_index)) {
            #ifndef NDEBUG
            std::cout << "(1,3) simplex " << choice << " is movable."
                << std::endl;
            std::cout << "The neighboring simplex " << neighboring_31_index
                << " is of type "
                << bottom->neighbor(neighboring_31_index)->info()
                << std::endl;
            #endif

            // Do the (2,6) move
            // Insert new vertex
            Vertex_handle v_center =
                universe.triangulation->tds()
                        .insert_in_facet(bottom, neighboring_31_index);

            // Find the center of the facet
            // A vertex is a topological object which may be associated with a
            // point, which is a geometrical object.
            auto center_point = CGAL::centroid(v1->point(),
                                               v2->point(),
                                               v3->point());

            #ifndef NDEBUG
            std::cout << "Center point is: " << center_point << std::endl;
            v_center->set_point(center_point);
            #endif

            // Assign a timeslice to the new vertex
            auto timeslice = v1->info();
            v_center->info() = timeslice;

            #ifndef NDEBUG
            // Check we have a vertex
            if (universe.triangulation->tds().is_vertex(v_center)) {
                std::cout << "It's a vertex in the TDS." << std::endl;
            } else {
                std::cout << "It's not a vertex in the TDS." << std::endl;
            }

            std::cout << "Spacelike face timeslice is " << timeslice
                << std::endl;
            std::cout << "Inserted vertex " << v_center->point()
                << " with timeslice " << v_center->info() << std::endl;
            #endif

            CGAL_triangulation_postcondition(universe.triangulation
                                                     ->tds()
                                                     .is_valid(v_center,
                                                               true, 1));
            not_moved = false;
        } else {
            #ifndef NDEBUG
            std::cout << "(1,3) simplex " << choice << " was not movable."
                << std::endl;
            #endif
        }
        // Increment the (2,6) move counter
        ++std::get<2>(attempted_moves);
    }
    return std::move(universe);
}  // make_26_move()

template <typename T>
auto try_62_move(T&& universe, Vertex_handle candidate) {
    std::vector<Cell_handle> candidate_cells;
<<<<<<< HEAD
    auto adjacent_cell = std::make_tuple(0, 0, 0); //holds how many (3, 1), (2, 2), and (1, 3) adjacent cells exist
    (universe_ptr.triangulation)->incident_cells(candidate, back_inserter(candidate_cells));
    for (auto cit: candidate_cells){
      CGAL_triangulation_precondition(universe_ptr.triangulation->is_cell(cit));
      if (cit->info() == 31){
        ++std::get<0>(adjacent_cell);
      }
      else if (cit->info() == 22){
        ++std::get<1>(adjacent_cell);
      }
      else if (cit->info() == 13){
        ++std::get<2>(adjacent_cell);
      }
      else{
        #ifndef NDEBUG
        std::cout << "Error: Not a 3-simplex" << std::endl;
        #endif
        return false;
      }
=======
    // Adjacent (3,1), (2,2), and (1,3) cells
    auto adjacent_cell = std::make_tuple(0, 0, 0);
    universe.triangulation->incident_cells(candidate,
                                           back_inserter(candidate_cells));
    // We must have 6 cells around the vertex to be able to make a (6,2) move
    if (candidate_cells.size() != 6) return false;

    for (auto cit : candidate_cells) {
        CGAL_triangulation_precondition(universe.triangulation->is_cell(cit));
        if (cit->info() == 31) {
            ++std::get<0>(adjacent_cell);
        } else if (cit->info() == 22) {
            ++std::get<1>(adjacent_cell);
        } else if (cit->info() == 13) {
            ++std::get<2>(adjacent_cell);
        } else {
            #ifndef NDEBUG
            std::cout << "Probably an edge cell (facet with infinite vertex)."
                << std::endl;
            #endif
            return false;
        }
>>>>>>> 150122b1
    }
    return ((std::get<0>(adjacent_cell) == 3)
        && (std::get<1>(adjacent_cell) == 0)
        && (std::get<2>(adjacent_cell) == 3));

}  //try_62_move()

/// @brief Make a (6,2) move
///
/// This function performs the (6,2) move by removing a vertex
/// that has 3 (1,3) and 3 (3,1) simplices around it
///
/// @param[in,out] universe A SimplicialManifold
/// @param[in,out] attempted_moves A tuple holding a count of the attempted
/// moves of each type given by the **move_type** enum
/// @returns universe The SimplicialManifold after the move has been made
template <typename T1, typename T2>
<<<<<<< HEAD
auto make_62_move(T1&& universe_ptr, T2&& attempted_moves) -> decltype(universe_ptr) {
  std::vector<Vertex_handle> tds_vertices = universe_ptr.geometry.vertices;
  auto not_moved = true;
  unsigned long tds_vertices_size = tds_vertices.size();
  while ((not_moved) && (tds_vertices_size > 0)) {
    // do something
    auto choice = generate_random_unsigned(0, tds_vertices_size - 1);
    Vertex_handle to_be_moved = tds_vertices.at(choice);
    // Ensure pre-conditions are satisfied
    CGAL_triangulation_precondition((universe_ptr.triangulation->dimension() == 3));
    CGAL_triangulation_expensive_precondition(universe_ptr.triangulation->is_vertex(to_be_moved));
    if (try_62_move(universe_ptr, to_be_moved)){
      universe_ptr.triangulation->remove(to_be_moved);
      not_moved = false;
=======
auto make_62_move(T1&& universe,
                  T2&& attempted_moves)
                  -> decltype(universe) {
    std::vector<Vertex_handle> tds_vertices = universe.geometry.vertices;
    auto not_moved = true;
    uintmax_t tds_vertices_size = tds_vertices.size();
    while ((not_moved) && (tds_vertices_size > 0)) {
        // do something
        auto choice = generate_random_unsigned(0, tds_vertices_size - 1);
        Vertex_handle to_be_moved = tds_vertices.at(choice);
        // Ensure pre-conditions are satisfied
        CGAL_triangulation_precondition(universe.triangulation
                                                ->dimension() == 3);
        CGAL_triangulation_expensive_precondition(is_vertex(to_be_moved));
        if (try_62_move(universe, to_be_moved)) {
            universe.triangulation->remove(to_be_moved);
            not_moved = false;
        }
        tds_vertices.erase(tds_vertices.begin() + choice); //O(|V|) bottleneck
        tds_vertices_size--;
        ++std::get<3>(attempted_moves);
>>>>>>> 150122b1
    }

    #ifndef NDEBUG
    if (tds_vertices_size == 0){
        std::cout << "No (6, 2) move is possible." << std::endl;
    }
    #endif

  return std::move(universe);
}  // make_62_move()

// /// @brief Finds the disjoint index
// ///
// /// Given two cells, find the index of a vertex in cell 1 that is not
// /// in cell 2.
// ///
// /// @param[in] first The first cell
// /// @param[in] second The second cell
// /// @returns The integer index of a vertex in first that is not in second
// auto find_disjoint_index(Cell_handle const first,
//                          Cell_handle const second) noexcept {
//   std::vector<Vertex_handle> first_vertices;
//   std::vector<Vertex_handle> second_vertices;
//   std::vector<Vertex_handle> disjoint_vector;
//   for (auto i = 0; i < 4; ++i) {
//     first_vertices.emplace_back(first->vertex(i));
//     second_vertices.emplace_back(second->vertex(i));
//   }
//
//   // Sort vectors
//   std::sort(first_vertices.begin(), first_vertices.end());
//   std::sort(second_vertices.begin(), second_vertices.end());
//
//   // Debugging
//   // std::cout << "Cell 1 has the following vertices: " << std::endl;
//   // for (auto i : first_vertices) {
//   //   std::cout << i->point() << std::endl;
//   // }
//   // std::cout << "Cell 2 has the following vertices: " << std::endl;
//   // for (auto i: second_vertices) {
//   //   std::cout << i->point() << std::endl;
//   // }
//   // Find difference
//   std::set_difference(first_vertices.begin(), first_vertices.end(),
//                       second_vertices.begin(), second_vertices.end(),
//                       std::inserter(disjoint_vector, disjoint_vector.begin()));
//
//   // Must have 3 vertices in common
//   CGAL_triangulation_precondition(disjoint_vector.size() == 1);
//
//   // Debugging
//   // std::cout << "The following vertices are disjoint between cell 1 & 2: "
//   //           << std::endl;
//   // for (auto i : disjoint_vector) {
//   //   std::cout << i->point() << std::endl;
//   // }
//   auto result = disjoint_vector.front();
//
//   // Debugging
//   // std::cout << "We're going to return the vertex " << result->point()
//   //           << " with an index of " << first->index(result) << std::endl;
//   return first->index(result);
// }  // find_disjoint_index()
//
// auto check_orientation(Cell_handle const c) noexcept {
//   // check all values of i = 0; i< 4
//   int i;
//   for (auto i = 0; i < 4; ++i) {
//     Cell_handle n = c->neighbor(i);
//     if ( n == Cell_handle() ) {
//       return false;
//     }
//
//     // check in such that n->neighbor(in) == c and set in
//     int in = 5;
//     if (n->neighbor(0) == c) in = 0;
//     if (n->neighbor(1) == c) in = 1;
//     if (n->neighbor(2) == c) in = 2;
//     if (n->neighbor(3) == c) in = 3;
//
//     // set values for j1n, j2n, j3n;
//     int j1n = 5;
//     int j2n = 5;
//     int j3n = 5;
//     n->has_vertex(c->vertex((i+1)&3), j1n);
//     n->has_vertex(c->vertex((i+2)&3), j2n);
//     n->has_vertex(c->vertex((i+3)&3), j3n);
//
//     // Debugging
//     std::cout << "check_orientation(): loop counter i = " << i << std::endl;
//     std::cout << "parity for i and in? " << ((i+in)&1) << " == 0?" << std::endl;
//     std::cout << "   in = " << in << std::endl;
//     std::cout << "  j1n = " << j1n << std::endl;
//     std::cout << "  j2n = " << j2n << std::endl;
//     std::cout << "  j3n = " << j3n << std::endl;
//
//     // tests whether the orientations of this and n are consistent
//     if ( ((i+in)&1) == 0 ) {  // i and in have the same parity
//       if ( j1n == ((in+1)&3) ) {
//         if ( ( j2n != ((in+3)&3) ) || ( j3n != ((in+2)&3) ) ) return false;
//       }
//       if ( j1n == ((in+2)&3) ) {
//         if ( ( j2n != ((in+1)&3) ) || ( j3n != ((in+3)&3) ) ) return false;
//       }
//       if ( j1n == ((in+3)&3) ) {
//         if ( ( j2n != ((in+2)&3) ) || ( j3n != ((in+1)&3) ) ) return false;
//       }
//     } else {  // i and in do not have the same parity
//       if ( j1n == ((in+1)&3) ) {
//         if ( ( j2n != ((in+2)&3) ) || ( j3n != ((in+3)&3) ) ) return false;
//       }
//       if ( j1n == ((in+2)&3) ) {
//         if ( ( j2n != ((in+3)&3) ) || ( j3n != ((in+1)&3) ) ) return false;
//       }
//       if ( j1n == ((in+3)&3) ) {
//         if ( ( j2n != ((in+1)&3) ) || ( j3n != ((in+2)&3) ) ) return false;
//       }
//     }
//
//       // Debugging
//       if (in == 5) {
//         std::cerr << "in was not set!" << std::endl;
//         return false;
//       } else if (j1n == 5) {
//         std::cerr << "j1n was not set!" << std::endl;
//         return false;
//       } else if (j2n ==5) {
//         std::cerr << "j2n was not set!" << std::endl;
//         return false;
//       } else if (j3n == 5) {
//         std::cerr << "j3n was not set!" << std::endl;
//         return false;
//       } else if (in + j1n + j2n + j3n != 6) {
//         std::cerr << "sum of the indices != 6" << std::endl;
//       }
//   }  // end looking at neighbors
//   // return true if all fit
//   return true;
// }  // check_orientation()
//
// /// @brief Change orientation of a cell
// ///
// /// This is a private member function in Triangulation_data_structure_3.h
// /// Copied here since this code doesn't have access
// void change_orientation(Cell_handle const c) noexcept {
//   Vertex_handle tmp_v = c->vertex(0);
//   c->set_vertex(0, c->vertex(1));
//   c->set_vertex(1, tmp_v);
//   Cell_handle tmp_c = c->neighbor(0);
//   c->set_neighbor(0, c->neighbor(1));
//   c->set_neighbor(1, tmp_c);
// }  // change_orientation()
//
// /// @brief Set pairs of cells to be each others neighbors
// ///
// /// Given a vector of pairs of Cell_handles, find their mutual
// /// neighbor indices and call **set_adjacency(Cell1, index of Cell2 in Cell1,
// /// Cell2, index of Cell1 in Cell2)** to set neighbors
// ///
// /// @param[in] adjacency_vector A vector of pairs of Cell handles
// void set_adjacencies(Delaunay* const D3,
//                      std::vector<std::pair<Cell_handle,
//                      Cell_handle>> const adjacency_vector) noexcept {
//   for (auto i : adjacency_vector) {
//     Cell_handle first = i.first;
//     Cell_handle second = i.second;
//     // Find the index of the second cell wrt the first cell
//     auto neighbor_index = find_disjoint_index(first, second);
//     // Find the index of the first cell wrt the second cell
//     auto neighbor_mirror_index = find_disjoint_index(second, first);
//     D3->tds().set_adjacency(first, neighbor_index, second,
//                             neighbor_mirror_index);
//     // Fix orientations
//     // if ((neighbor_index&1) != 0)
//     //   change_orientation(first);
//     if (!check_orientation(first)) change_orientation(first);
//     // while (!check_orientation(first)) {
//     //   change_orientation(first);
//     // }
//   }
// }  // set_adjacencies()

/// @brief Convert (1,3) and (3,1) into 3 (1,3)s and 3 (3,1)s
///
/// This function takes in a (1,3) and its neighboring (3,1), finding
/// **common_face_index** using **has_neighbor()**. The points of the common
/// face are then averaged to get their center. A new vertex, **v_center**,
/// is inserted there. **v_center** is then assigned an incident cell with
/// **set_cell()**.
///
/// Next, the neighbors of the (1,3) and (3,1) are obtained.
///
/// The new cells are created with **v_center** and either **v_top**
/// or **v_bottom**, plus 2 of {v1, v2, v3}. The correct adjacency
/// relationships with the neighbors and each other are then set with
/// **set_adjacency**.
///
/// The incident cell for each vertex must be set, again with **set_cell**.
///
/// Finally, the orientations of each cell are checked, and fixed with
/// **change_orientation()**, an undocumented CGAL function which swaps
/// indices 0 and 1.
///
/// @image html 26.png
/// @image latex 26.eps width=7cm
///
/// @param[in,out] D3 The Delaunay triangulation
/// @param[in,out] bottom The (1,3) simplex that will be split
/// @param[in,out] top The (3,1) simplex that will be split
// void move_26(Delaunay* const D3,
//              Cell_handle bottom,
//              Cell_handle top) noexcept {
//   // Preconditions
//   CGAL_triangulation_precondition(D3->dimension() == 3);
//   CGAL_triangulation_precondition(bottom->has_neighbor
//                                   (top));
//   CGAL_triangulation_expensive_precondition(is_cell(bottom, top));
//
//   // The vector of all cells involved in the move
//   std::vector<Cell_handle> cells;
//
//   int common_face_index;
//   // has_neighbor() returns the index of the common face
//   bottom->has_neighbor(top, common_face_index);
//   std::cout << "bottom's common_face_index with top is "
//             << common_face_index << std::endl;
//   int mirror_common_face_index;
//   top->has_neighbor(bottom, mirror_common_face_index);
//   std::cout << "top's mirror_common_face_index with bottom is "
//             << mirror_common_face_index << std::endl;
//
//   // Get indices of vertices of common face with respect to bottom cell
//   int i1 = (common_face_index + 1)&3;
//   int i2 = (common_face_index + 2)&3;
//   int i3 = (common_face_index + 3)&3;
//
//   // Get indices of vertices of common face with respect to top cell
//   int in1 = top->index(bottom->vertex(i1));
//   int in2 = top->index(bottom->vertex(i2));
//   int in3 = top->index(bottom->vertex(i3));
//
//   // Get vertices of the common face
//   // They're denoted wrt the bottom, but could easily be wrt to top
//   Vertex_handle v1 = bottom->vertex(i1);
//   Vertex_handle v2 = bottom->vertex(i2);
//   Vertex_handle v3 = bottom->vertex(i3);
//
//   // Debugging
//   Vertex_handle v5 = top->vertex(in1);
//   (v1 == v5) ? std::cout << "bottom->vertex(i1) == top->vertex(in1)"
//                          << std::endl : std::cout
//                          << "bottom->vertex(i1) != top->vertex(in1)"
//                          << std::endl;
//
//   // Bottom vertex is the one opposite of the common face
//   Vertex_handle v_bottom = bottom->vertex(common_face_index);
//
//   // Likewise, top vertex is one opposite of common face on the neighbor
//   Vertex_handle v_top = D3->mirror_vertex(bottom, common_face_index);
//
//   // Debugging
//   // Checks that v1, v2, and v3 are same whether specified with bottom cell
//   // indices or top cell indices
//   std::cout << "i1 is " << i1 << " with coordinates of "
//             << v1->point() << std::endl;
//   std::cout << "in1 is " << in1 << " with coordinates of "
//             << top->vertex(in1)->point() << std::endl;
//   std::cout << "i2 is " << i2 << " with coordinates of "
//             << v2->point() << std::endl;
//   std::cout << "in2 is " << in2 << " with coordinates of "
//             << top->vertex(in2)->point() << std::endl;
//   std::cout << "i3 is " << i3 << " with coordinates of "
//             << v3->point() << std::endl;
//   std::cout << "in3 is " << in3 << " with coordinates of "
//             << top->vertex(in3)->point() << std::endl;
//   std::cout << "Vertex v_bottom is index " << bottom->index(v_bottom)
//             << " with coordinates of " << v_bottom->point() << std::endl;
//   std::cout << "Vertex v_top is index " << top->index(v_top)
//             << " with coordinates of " << v_top->point() << std::endl;
//
//
//   // Average vertices to get new one in their center
//   auto center_of_X = average_coordinates(v1->point().x(),
//                                          v2->point().x(),
//                                          v3->point().x());
//   auto center_of_Y = average_coordinates(v1->point().y(),
//                                          v2->point().y(),
//                                          v3->point().y());
//   auto center_of_Z = average_coordinates(v1->point().z(),
//                                          v2->point().z(),
//                                          v3->point().z());
//
//   // Debugging
//   std::cout << "Average x-coord is " << center_of_X << std::endl;
//   std::cout << "Average y-coord is " << center_of_Y << std::endl;
//   std::cout << "Average z-coord is " << center_of_Z << std::endl;
//
//   // Timeslices of v1, v2, and v3 should be same
//   CGAL_triangulation_precondition(v1->info() == v2->info());
//   CGAL_triangulation_precondition(v1->info() == v3->info());
//
//   // Insert new vertex
//   Point p = Point(center_of_X, center_of_Y, center_of_Z);
//   Vertex_handle v_center = D3->tds().create_vertex();
//   // D3->insert_in_facet();
//   v_center->set_point(p);
//
//   // Assign a timeslice to the new vertex
//   auto timeslice = v1->info();
//
//   // Check we have a vertex
//   if (D3->tds().is_vertex(v_center)) {
//     std::cout << "It's a vertex in the TDS." << std::endl;
//   } else {
//     std::cout << "It's not a vertex in the TDS." << std::endl;
//   }
//
//   // Debugging
//   std::cout << "Timeslice is " << timeslice << std::endl;
//   v_center->info() = timeslice;
//   std::cout << "Inserted vertex " << v_center->point()
//             << " with timeslice " << v_center->info()
//             << std::endl;
//
//   // Get neighbors
//   Cell_handle bottom_neighbor_1 = bottom->neighbor(i1);
//   cells.emplace_back(bottom_neighbor_1);
//   Cell_handle bottom_neighbor_2 = bottom->neighbor(i2);
//   cells.emplace_back(bottom_neighbor_2);
//   Cell_handle bottom_neighbor_3 = bottom->neighbor(i3);
//   cells.emplace_back(bottom_neighbor_3);
//   Cell_handle top_neighbor_1 = top->neighbor(in1);
//   cells.emplace_back(top_neighbor_1);
//   Cell_handle top_neighbor_2 = top->neighbor(in2);
//   cells.emplace_back(top_neighbor_2);
//   Cell_handle top_neighbor_3 = top->neighbor(in3);
//   cells.emplace_back(top_neighbor_3);
//
//   // Delete old cells
//   D3->tds().delete_cell(bottom);
//   D3->tds().delete_cell(top);
//
//   // Create new ones
//   Cell_handle bottom_12 = D3->tds().create_cell(v1, v_center, v2, v_bottom);
//   cells.emplace_back(bottom_12);
//   Cell_handle bottom_23 = D3->tds().create_cell(v2, v_center, v3, v_bottom);
//   cells.emplace_back(bottom_23);
//   Cell_handle bottom_31 = D3->tds().create_cell(v3, v_center, v1, v_bottom);
//   cells.emplace_back(bottom_31);
//   Cell_handle top_12 = D3->tds().create_cell(v1, v_center, v2, v_top);
//   cells.emplace_back(top_12);
//   Cell_handle top_23 = D3->tds().create_cell(v2, v_center, v3, v_top);
//   cells.emplace_back(top_23);
//   Cell_handle top_31 = D3->tds().create_cell(v3, v_center, v1, v_top);
//   cells.emplace_back(top_31);
//
//   // Set incident cell for v_center which should make it a valid vertex
//   v_center->set_cell(bottom_12);
//
//   // Check that vertex is valid with verbose messages for invalidity
//   if (D3->tds().is_valid(v_center, true)) {
//     std::cout << "It's a valid vertex in the TDS." << std::endl;
//   } else {
//     std::cout << "It's not a valid vertex in the TDS." << std::endl;
//   }
//
//   // Create an adjacency vector
//   std::vector<std::pair<Cell_handle, Cell_handle>> adjacency_vector;
//
//   // Populate adjacency_vector with all neighbors pairwise
//   // External neighbors of bottom and top
//   adjacency_vector.emplace_back(std::make_pair(bottom_12, bottom_neighbor_3));
//   adjacency_vector.emplace_back(std::make_pair(bottom_23, bottom_neighbor_1));
//   adjacency_vector.emplace_back(std::make_pair(bottom_31, bottom_neighbor_2));
//   adjacency_vector.emplace_back(std::make_pair(top_12, top_neighbor_3));
//   adjacency_vector.emplace_back(std::make_pair(top_23, top_neighbor_1));
//   adjacency_vector.emplace_back(std::make_pair(top_31, top_neighbor_2));
//   // Internal neighbors for bottom cells
//   adjacency_vector.emplace_back(std::make_pair(bottom_12, bottom_23));
//   adjacency_vector.emplace_back(std::make_pair(bottom_23, bottom_31));
//   adjacency_vector.emplace_back(std::make_pair(bottom_31, bottom_12));
//   // Internal neighbors for top cells
//   adjacency_vector.emplace_back(std::make_pair(top_12, top_23));
//   adjacency_vector.emplace_back(std::make_pair(top_23, top_31));
//   adjacency_vector.emplace_back(std::make_pair(top_31, top_12));
//   // Connections between top and bottom cells
//   adjacency_vector.emplace_back(std::make_pair(bottom_12, top_12));
//   adjacency_vector.emplace_back(std::make_pair(bottom_23, top_23));
//   adjacency_vector.emplace_back(std::make_pair(bottom_31, top_31));
//
//   // Set adjacencies
//   set_adjacencies(D3, adjacency_vector);
//
//   // Do all the cells have v_center as a vertex?
//   (bottom_12->has_vertex(v_center)) ? std::cout << "bottom_12 has v_center"
//     << std::endl : std::cout << "bottom_12 doesn't have v_center" << std::endl;
//   (bottom_23->has_vertex(v_center)) ? std::cout << "bottom_23 has v_center"
//     << std::endl : std::cout << "bottom_23 doesn't have v_center" << std::endl;
//   (bottom_31->has_vertex(v_center)) ? std::cout << "bottom_31 has v_center"
//     << std::endl : std::cout << "bottom_31 doesn't have v_center" << std::endl;
//   (top_12->has_vertex(v_center)) ? std::cout << "top_12 has v_center"
//     << std::endl : std::cout << "top_12 doesn't have v_center" << std::endl;
//   (top_23->has_vertex(v_center)) ? std::cout << "top_23 has v_center"
//     << std::endl : std::cout << "top_23 doesn't have v_center" << std::endl;
//   (top_31->has_vertex(v_center)) ? std::cout << "top_31 has v_center"
//     << std::endl : std::cout << "top_31 doesn't have v_center" << std::endl;
//
//   (v_center->is_valid(true, 1)) ? std::cout << "v_center->is_valid is true"
//     << std::endl : std::cout << "v_center->is_valid is false" << std::endl;
//
//   (v_center->cell()->has_vertex(v_center)) ? std::cout
//     << "v_center->cell has itself" << std::endl : std::cout
//     << "v_center->cell doesn't have itself";
//
//   CGAL_triangulation_postcondition(D3->tds().is_valid(v_center, true, 1));
// }  // move_26()

/// @brief Make a (2,6) move
///
/// This function performs the (2,6) move by picking a (1,3) simplex
/// and then checking that the spacelike face has an opposing (3,1)
/// simplex. This is done using the **find_26_movable()** function, which in
/// addition to returning a boolean value also has an out parameter which
/// is the unsigned index of the first (3,1) neighbor that **find_26_movable()**
/// finds. The actual move is performed by **move_26()**.
///
/// @param[in,out]  D3 The Delaunay triangulation
/// @param[in,out]  one_three  A list of (1,3) simplices to attempt move on
// void make_26_move(Delaunay* const D3,
//                   std::vector<Cell_handle>* const one_three) noexcept {
//   auto not_moved = true;
//   while (not_moved) {
//     // Pick a random simplex out of the one_three vector
//     auto choice = generate_random_unsigned(0, one_three->size()-1);
//     unsigned neighboring_31_index;
//     // Is there a neighboring (3,1) simplex?
//     if (find_26_movable((*one_three)[choice], &neighboring_31_index)) {
//       // Debugging
//       std::cout << "(1,3) simplex " << choice << " is movable." << std::endl;
//       std::cout << "The neighboring simplex " << neighboring_31_index
//                 << " is of type "
//                 << (*one_three)[choice]->neighbor(neighboring_31_index)->info()
//                 << std::endl;
//       Cell_handle old_13_to_be_moved = (*one_three)[choice];
//       Cell_handle old_31_to_be_moved =
//         (*one_three)[choice]->neighbor(neighboring_31_index);
//       // Do the (2,6) move
//       move_26(D3, old_13_to_be_moved, old_31_to_be_moved);
//       not_moved = false;
//     } else {
//       std::cout << "(1,3) simplex " << choice << " was not movable."
//                 << std::endl;
//     }
//   }
// }  // make_26_move()



#endif  // SRC_S3ERGODICMOVES_H_<|MERGE_RESOLUTION|>--- conflicted
+++ resolved
@@ -390,27 +390,6 @@
 template <typename T>
 auto try_62_move(T&& universe, Vertex_handle candidate) {
     std::vector<Cell_handle> candidate_cells;
-<<<<<<< HEAD
-    auto adjacent_cell = std::make_tuple(0, 0, 0); //holds how many (3, 1), (2, 2), and (1, 3) adjacent cells exist
-    (universe_ptr.triangulation)->incident_cells(candidate, back_inserter(candidate_cells));
-    for (auto cit: candidate_cells){
-      CGAL_triangulation_precondition(universe_ptr.triangulation->is_cell(cit));
-      if (cit->info() == 31){
-        ++std::get<0>(adjacent_cell);
-      }
-      else if (cit->info() == 22){
-        ++std::get<1>(adjacent_cell);
-      }
-      else if (cit->info() == 13){
-        ++std::get<2>(adjacent_cell);
-      }
-      else{
-        #ifndef NDEBUG
-        std::cout << "Error: Not a 3-simplex" << std::endl;
-        #endif
-        return false;
-      }
-=======
     // Adjacent (3,1), (2,2), and (1,3) cells
     auto adjacent_cell = std::make_tuple(0, 0, 0);
     universe.triangulation->incident_cells(candidate,
@@ -433,7 +412,6 @@
             #endif
             return false;
         }
->>>>>>> 150122b1
     }
     return ((std::get<0>(adjacent_cell) == 3)
         && (std::get<1>(adjacent_cell) == 0)
@@ -451,28 +429,12 @@
 /// moves of each type given by the **move_type** enum
 /// @returns universe The SimplicialManifold after the move has been made
 template <typename T1, typename T2>
-<<<<<<< HEAD
-auto make_62_move(T1&& universe_ptr, T2&& attempted_moves) -> decltype(universe_ptr) {
-  std::vector<Vertex_handle> tds_vertices = universe_ptr.geometry.vertices;
-  auto not_moved = true;
-  unsigned long tds_vertices_size = tds_vertices.size();
-  while ((not_moved) && (tds_vertices_size > 0)) {
-    // do something
-    auto choice = generate_random_unsigned(0, tds_vertices_size - 1);
-    Vertex_handle to_be_moved = tds_vertices.at(choice);
-    // Ensure pre-conditions are satisfied
-    CGAL_triangulation_precondition((universe_ptr.triangulation->dimension() == 3));
-    CGAL_triangulation_expensive_precondition(universe_ptr.triangulation->is_vertex(to_be_moved));
-    if (try_62_move(universe_ptr, to_be_moved)){
-      universe_ptr.triangulation->remove(to_be_moved);
-      not_moved = false;
-=======
 auto make_62_move(T1&& universe,
                   T2&& attempted_moves)
                   -> decltype(universe) {
     std::vector<Vertex_handle> tds_vertices = universe.geometry.vertices;
     auto not_moved = true;
-    uintmax_t tds_vertices_size = tds_vertices.size();
+    uintmax_t tds_vertices_size = universe.geometry.vertices.size();
     while ((not_moved) && (tds_vertices_size > 0)) {
         // do something
         auto choice = generate_random_unsigned(0, tds_vertices_size - 1);
@@ -488,7 +450,6 @@
         tds_vertices.erase(tds_vertices.begin() + choice); //O(|V|) bottleneck
         tds_vertices_size--;
         ++std::get<3>(attempted_moves);
->>>>>>> 150122b1
     }
 
     #ifndef NDEBUG
@@ -497,7 +458,7 @@
     }
     #endif
 
-  return std::move(universe);
+    return std::move(universe);
 }  // make_62_move()
 
 // /// @brief Finds the disjoint index
