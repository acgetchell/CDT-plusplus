/// Causal Dynamical Triangulations in C++ using CGAL
///
/// Copyright (c) 2015-2016 Adam Getchell
///
/// Creates foliated spherical triangulations
///
/// The number of desired timeslices is given, and
/// successive spheres are created with increasing radii.
/// Each vertex at a given radius is assigned a timeslice so that the
/// entire triangulation will have a preferred foliation of time.
///
/// \done Insert a 3-sphere into the triangulation data structure.
/// \done Assign each 3-sphere a unique timeslice.
/// \done Iterate over the number of desired timeslices.
/// \done Check/fix issues for large values of simplices and timeslices.
/// \done Iterate over cells and check timeslices of vertices don't differ
///        by more than 1.
/// \done Gather ratio of cells with bad/good foliation.
///        Adjust value of radius to minimize.
///        Recheck the whole triangulation when finished.
/// \done When a cell contains a bad foliation, delete it. Recheck.
/// \done Fixup Delaunay triangulation after bad cells have been deleted.
/// \done Re-written with std::unique_ptr<T> and
/// <a href="http://blog.knatten.org/2012/11/02/efficient-pure-functional-
/// programming-in-c-using-move-semantics/">.
/// Efficient Pure Functional Programming in C++ Using Move Semantics</a>
/// \done <a href="http://www.cprogramming.com/tutorial/const_correctness.html">
/// Const Correctness</a>.
/// \done Function documentation.
/// \done Classify cells as (3,1), (2,2), or (1,3) based on their foliation.
/// A tuple of vectors contain cell handles to the simplices of type (3,1),
/// (2,2), and (1,3) respectively.
/// \done Classify edges as timelike or spacelike so that action can be
/// calculated.
/// \done Multi-threaded operations using Intel TBB.
/// \done Debugging output toggled by macros.
/// \done SimplicialManifold data structure holding a std::unique_ptr to
/// the Delaunay triangulation and a std::tuple of geometry information.
/// \done Move constructor recalculates geometry.

/// @file S3Triangulation.h
/// @brief Functions on 3D Spherical Delaunay Triangulations
/// @author Adam Getchell
/// @bug <a href="http://clang-analyzer.llvm.org/scan-build.html">
/// scan-build</a>: No bugs found.

#ifndef SRC_S3TRIANGULATION_H_
#define SRC_S3TRIANGULATION_H_

// C headers
// #include <math.h>

// CGAL headers
#include <CGAL/Exact_predicates_inexact_constructions_kernel.h>
#include <CGAL/Triangulation_vertex_base_with_info_3.h>
#include <CGAL/Triangulation_cell_base_with_info_3.h>
#include <CGAL/Delaunay_triangulation_3.h>
#include <CGAL/point_generators_3.h>

// C++ headers
#include <boost/iterator/zip_iterator.hpp>
#include <algorithm>
#include <stdexcept>
#include <utility>
#include <vector>
#include <tuple>
#include <list>
#include <set>

// CDT headers
#include "src/utilities.h"

using K = CGAL::Exact_predicates_inexact_constructions_kernel;
using Triangulation = CGAL::Triangulation_3<K>;
// Used so that each timeslice is assigned an integer
using Vb = CGAL::Triangulation_vertex_base_with_info_3<std::uintmax_t, K>;
using Cb = CGAL::Triangulation_cell_base_with_info_3<std::uintmax_t, K>;

// Parallel operations
#ifdef CGAL_LINKED_WITH_TBB
using Tds = CGAL::Triangulation_data_structure_3<Vb, Cb, CGAL::Parallel_tag>;
#else
using Tds = CGAL::Triangulation_data_structure_3<Vb, Cb>;
#endif
using Delaunay = CGAL::Delaunay_triangulation_3<K, Tds>;
using Cell_handle = Delaunay::Cell_handle;
using Vertex_handle = Delaunay::Vertex_handle;
using Locate_type = Delaunay::Locate_type;
using Point = Delaunay::Point;
using Edge_handle = std::tuple<Cell_handle, std::uintmax_t, std::uintmax_t>;
using Causal_vertices =
    std::pair<std::vector<Point>, std::vector<std::uintmax_t>>;
using Geometry_tuple =
    std::tuple<std::vector<Cell_handle>, std::vector<Cell_handle>,
               std::vector<Cell_handle>, std::vector<Edge_handle>,
               std::vector<Edge_handle>, std::vector<Vertex_handle>>;
using Move_tuple = std::tuple<std::uintmax_t, std::uintmax_t, std::uintmax_t,
                              std::uintmax_t, std::uintmax_t>;

/// The maximum number of passes to fix invalidly foliated simplices
static constexpr std::uintmax_t MAX_FOLIATION_FIX_PASSES = 200;

/// The dimensionality of the Delaunay triangulation
static constexpr std::uintmax_t DIMENSION = 3;

/// Toggles detailed per-simplex debugging output
#define DETAILED_DEBUGGING
#undef DETAILED_DEBUGGING

/// @brief Classifies edges
///
/// This function iterates over all edges in the triangulation
/// and classifies them as timelike or spacelike.
/// Timelike edges are stored in the **timelike_edges** vector as an Edge_handle
/// (tuple of Cell_handle, std::uintmax_t, std::uintmax_t) for later use by
/// ergodic moves on timelike edges. Spacelike edges are also stored as a
/// vector of Edge_handle **spacelike_edges**, for use by (4,4) moves as
/// well as the distance-finding algorithms.
/// @param[in] universe_ptr A std::unique_ptr<Delaunay> to the triangulation
/// @returns A std::pair<std::vector<Edge_handle>, std::vector<Edge_handle>> of
/// timelike edges and spacelike edges
template <typename T>
auto classify_edges(T&& universe_ptr) noexcept {
  std::cout << "Classifying edges...." << std::endl;
  Delaunay::Finite_edges_iterator eit;
  std::vector<Edge_handle> timelike_edges;
  //  auto spacelike_edges = static_cast<std::uintmax_t>(0);
  std::vector<Edge_handle> spacelike_edges;

  // Iterate over all edges in the Delaunay triangulation
  for (eit = universe_ptr->finite_edges_begin();
       eit != universe_ptr->finite_edges_end(); ++eit) {
    Cell_handle ch = eit->first;
    // Get timevalues of vertices at the edge ends
    auto time1 = ch->vertex(eit->second)->info();
    auto time2 = ch->vertex(eit->third)->info();

    // Make Edge_handle
    Edge_handle thisEdge{ch, ch->index(ch->vertex(eit->second)),
                         ch->index(ch->vertex(eit->third))};

    if (time1 != time2) {  // We have a timelike edge
      //      Edge_handle thisEdge{ch, ch->index(ch->vertex(eit->second)),
      //                           ch->index(ch->vertex(eit->third))};
      timelike_edges.emplace_back(thisEdge);

#ifdef DETAILED_DEBUGGING
      std::cout << "First vertex of edge is " << std::get<1>(thisEdge)
                << " and second vertex of edge is " << std::get<2>(thisEdge)
                << std::endl;
#endif

    } else {
      //      ++spacelike_edges;
      spacelike_edges.emplace_back(thisEdge);
    }  // endif
  }    // Finish iterating over edges

// Display results if debugging
#ifndef NDEBUG
  std::cout << "There are " << timelike_edges.size() << " timelike edges and "
            << spacelike_edges.size() << " spacelike edges." << std::endl;
#endif

  return std::make_pair(timelike_edges, spacelike_edges);
}  // classify_edges()

/// @brief Classify simplices as (3,1), (2,2), or (1,3)
///
/// This function iterates over all cells in the triangulation
/// and classifies them as:
/// \f{eqnarray*}{
///   31 &=& (3, 1) \\
///   22 &=& (2, 2) \\
///   13 &=& (1, 3) \f}
/// The vectors **three_one**, **two_two**, and **one_three** contain
/// Cell_handles to all the simplices in the triangulation of that corresponding
/// type.
///
/// @param[in] universe_ptr A std::unique_ptr<Delaunay> to the triangulation
/// @returns A std::tuple<std::vector, std::vector, std::vector> of
/// **three_one**, **two_two**, and **one_three**
template <typename T>
auto classify_simplices(T&& universe_ptr) {
  std::cout << "Classifying simplices...." << std::endl;
  Delaunay::Finite_cells_iterator cit;
  std::vector<Cell_handle> three_one;
  std::vector<Cell_handle> two_two;
  std::vector<Cell_handle> one_three;

  // Iterate over all cells in the Delaunay triangulation
  for (cit = universe_ptr->finite_cells_begin();
       cit != universe_ptr->finite_cells_end(); ++cit) {
    std::list<std::uintmax_t> timevalues;
    auto max_time = 0;
    auto current_time = 0;
    auto max_values = 0;
    auto min_values = 0;
    // Push every time value of every vertex into a list
    for (auto i = 0; i < 4; ++i) {
      timevalues.emplace_back(cit->vertex(i)->info());
    }
    // Now sort the list
    timevalues.sort();
    // The maximum timevalue is at the back of the list
    max_time = timevalues.back();
    timevalues.pop_back();
    ++max_values;

    // Now pop the rest of the values
    while (!timevalues.empty()) {
      current_time = timevalues.back();
      timevalues.pop_back();
      (current_time == max_time) ? ++max_values : ++min_values;
    }

    // Classify simplex using max_values and write to cit->info()
    if (max_values == 3) {
      cit->info() = 13;
      one_three.emplace_back(cit);
    } else if (max_values == 2) {
      cit->info() = 22;
      two_two.emplace_back(cit);
    } else if (max_values == 1) {
      cit->info() = 31;
      three_one.emplace_back(cit);
    } else {
      throw std::runtime_error("Invalid simplex in classify_simplices()!");
    }  // endif
  }    // Finish iterating over cells

// Display results if debugging
#ifndef NDEBUG
  std::cout << "There are " << three_one.size() << " (3,1) simplices and "
            << two_two.size() << " (2,2) simplices" << std::endl;
  std::cout << "and " << one_three.size() << " (1,3) simplices." << std::endl;
#endif

  return std::make_tuple(three_one, two_two, one_three);
}  // classify_simplices()

template <typename T>
auto classify_all_simplices(T&& universe_ptr) {
  std::cout << "Classifying all simplices...." << std::endl;

  auto cells = classify_simplices(universe_ptr);
  auto edges = classify_edges(universe_ptr);
  std::vector<Vertex_handle> vertices;
  for (auto vit = universe_ptr->finite_vertices_begin();
       vit != universe_ptr->finite_vertices_end(); ++vit) {
    vertices.emplace_back(vit);
  }
  return std::make_tuple(std::get<0>(cells), std::get<1>(cells),
                         std::get<2>(cells), edges.first, edges.second,
                         vertices);
}

/// @brief Fix simplices with incorrect foliation
///
/// This function iterates over all of the cells in the triangulation.
/// Within each cell, it iterates over all of the vertices and reads timeslices.
/// Validity of the cell is first checked by the **is_valid()** function.
/// The foliation validity is then checked by finding maximum and minimum
/// timeslices for all the vertices of a cell and ensuring that the difference
/// is exactly 1.
/// If a cell has a bad foliation, the vertex with the highest timeslice is
/// deleted. The Delaunay triangulation is then recomputed on the remaining
/// vertices.
/// This function is repeatedly called by fix_triangulation() up to
/// **MAX_FOLIATION_FIX_PASSES** times.
///
/// @param[in] universe_ptr A std::unique_ptr<Delaunay> to the triangulation
/// @returns A boolean value if there are invalid simplices
template <typename T>
auto fix_timeslices(T&& universe_ptr) {  // NOLINT
  Delaunay::Finite_cells_iterator cit;
  auto min_time = static_cast<std::uintmax_t>(0);
  auto max_time = static_cast<std::uintmax_t>(0);
  auto valid = static_cast<std::uintmax_t>(0);
  auto invalid = static_cast<std::uintmax_t>(0);
  auto max_vertex = static_cast<std::uintmax_t>(0);
  std::set<Vertex_handle> deleted_vertices;

  // Iterate over all cells in the Delaunay triangulation
  for (cit = universe_ptr->finite_cells_begin();
       cit != universe_ptr->finite_cells_end(); ++cit) {
    if (cit->is_valid()) {  // Valid cell
      min_time = cit->vertex(0)->info();
      max_time = min_time;
#ifdef DETAILED_DEBUGGING
      bool this_cell_foliation_valid = true;
#endif
      // Iterate over all vertices in the cell
      for (auto i = 0; i < 4; ++i) {
        auto current_time = cit->vertex(i)->info();

        // Classify extreme values
        if (current_time < min_time) min_time = current_time;
        if (current_time > max_time) {
          max_time = current_time;
          max_vertex = i;
        }
      }  // Finish iterating over vertices
      // There should be a difference of 1 between min_time and max_time
      if (max_time - min_time != 1) {
        invalid++;
#ifdef DETAILED_DEBUGGING
        this_cell_foliation_valid = false;
#endif
        // Single-threaded delete max vertex
        // universe_ptr->remove(cit->vertex(max_vertex));

        // Parallel delete std::set of max_vertex for all invalid cells
        deleted_vertices.emplace(cit->vertex(max_vertex));
      } else {
        ++valid;
      }

#ifdef DETAILED_DEBUGGING
      std::cout << "Foliation for cell is "
                << ((this_cell_foliation_valid) ? "valid." : "invalid.")
                << std::endl;
      for (auto i = 0; i < 4; ++i) {
        std::cout << "Vertex " << i << " is " << cit->vertex(i)->point()
                  << " with timeslice " << cit->vertex(i)->info() << std::endl;
      }
#endif

    } else {
      throw std::runtime_error("Cell handle is invalid!");
      // Or just remove the cell
      // universe_ptr->tds().delete_cell(cit);
      // This results in a possibly broken Delaunay triangulation
      // Or possibly just delete a vertex in the cell,
      // perhaps forcing a re-triangulation?
    }
  }  // Finish iterating over cells

  // Delete invalid vertices
  universe_ptr->remove(deleted_vertices.begin(), deleted_vertices.end());
  // Check that the triangulation is still valid
  CGAL_triangulation_expensive_postcondition(universe_ptr->is_valid());

#ifndef NDEBUG
  std::cout << "There are " << invalid << " invalid simplices and " << valid
            << " valid simplices." << std::endl;
#endif

  return invalid == 0;
}  // fix_timeslices

/// @brief Fixes the foliation of the triangulation
///
/// Runs fix_timeslices() to fix foliation until there are no errors,
/// or MAX_FOLIATION_FIX_PASSES whichever comes first.
///
/// @param[in] universe_ptr A std::unique_ptr<Delaunay> to the triangulation
template <typename T>
void fix_triangulation(T&& universe_ptr) {
  auto pass = 0;
  do {
    pass++;
    if (pass > MAX_FOLIATION_FIX_PASSES) break;
#ifndef NDEBUG
    std::cout << "Fix Pass #" << pass << std::endl;
#endif
  } while (!fix_timeslices(universe_ptr));
}  // fix_triangulation()
<<<<<<< HEAD
    
=======

/*
>>>>>>> 11466bd2


/// @brief Group all spacelike edges within a triangulation
///
/// This function iterates over all of the vertices in the triangulation,
/// and appends each Vertex_handle to a vector<Vertex_handle>, all_vertices.
/// @param[in] universe_ptr A std::unique_ptr<Delaunay> to the triangulation
/// @returns A vector<Vertex_handle>
template <typename T>
<<<<<<< HEAD
auto group_spacelike_edges(T &&universe_ptr){
    Delaunay::Finite_edges_iterator eit;
    std::vector<Edge_handle> spacelike_edges;
    for (eit = universe_ptr->finite_edges_begin();
         eit != universe_ptr->finite_edges_end(); ++eit){
        Cell_handle ch = eit->first;

        auto time1 = ch->vertex(eit->second)->info();
        auto time2 = ch->vertex(eit->third)->info();
        //vertices on the same timeslice implies spacelike edge
        if (time1 == time2){
            Edge_handle thisEdge{ch,
                                 ch->index(ch->vertex(eit->second)),
                                 ch->index(ch->vertex(eit->third))};
            spacelike_edges.emplace_back(thisEdge);
        }
    }
    return all_spacelike_edges;
} // group_spacelike_edges()

    
=======
auto group_vertices(T&& universe_ptr){
  Delaunay::Finite_vertices_iterator vit;
  std::vector<Vertex_handle> all_vertices;
  for (vit = (universe_ptr.triangulation)->finite_vertices_begin(); vit !=
(universe_ptr.triangulation)->finite_vertices_end(); ++vit){
    all_vertices.push_back(vit);
  }
  return all_vertices;
} // group_vertices()
*/

>>>>>>> 11466bd2
/// @brief Inserts vertices with timeslices into Delaunay triangulation
///
/// @param[in] universe_ptr A std::unique_ptr<Delaunay> to the triangulation
/// @param[in] causal_vertices A std::pair<std::vector<Point>,
/// std::vector<std::uintmax_t>> containing the vertices to be inserted along
/// with their timevalues
/// @returns  A std::unique_ptr<Delaunay> to the triangulation
template <typename T1, typename T2>
void insert_into_triangulation(T1&& universe_ptr, T2&& causal_vertices) {
  universe_ptr->insert(
      boost::make_zip_iterator(boost::make_tuple(
          causal_vertices.first.begin(), causal_vertices.second.begin())),
      boost::make_zip_iterator(boost::make_tuple(
          causal_vertices.first.end(), causal_vertices.second.end())));
  // return std::move(universe_ptr);
}  // insert_into_triangulation()

/// @brief Make foliated spheres
///
/// The radius is used to denote the time value, so we can nest 2-spheres
/// such that our time foliation contains leaves of identical topology.
///
/// @param[in] simplices  The number of desired simplices in the triangulation
/// @param[in] timeslices The number of timeslices in the triangulation
/// @returns  A std::pair<std::vector, std::uintmax_t> containing random
/// vertices and their corresponding timevalues
auto inline make_foliated_sphere(const std::uintmax_t simplices,
                                 const std::uintmax_t timeslices) noexcept {
  auto radius = 1.0;
  // const auto simplices_per_timeslice = simplices/timeslices;
  // const auto points_per_timeslice = 4 * simplices_per_timeslice;
  const auto points_per_timeslice =
      expected_points_per_simplex(DIMENSION, simplices, timeslices);
  CGAL_triangulation_precondition(points_per_timeslice >= 4);
  Causal_vertices causal_vertices;

  for (auto i = 0; i < timeslices; ++i) {
    radius = 1.0 + static_cast<double>(i);
    CGAL::Random_points_on_sphere_3<Point> gen(radius);
    // At each radius, generate a sphere of random points
    for (auto j = 0; j < points_per_timeslice; ++j) {
      causal_vertices.first.emplace_back(*gen++);
      causal_vertices.second.emplace_back(radius);
    }  // end j
  }    // end i
  return causal_vertices;
}  // make_foliated_sphere()

/// @brief Make a triangulation from foliated 2-spheres
///
/// This function creates a triangulation from successive spheres.
/// First, the number of points per leaf in the foliation is estimated given
/// the desired number of simplices.
/// Next, make_foliated_sphere() is called to generate nested spheres.
/// The radius of the sphere is assigned as the time value for each vertex
/// in that sphere, which comprises a leaf in the foliation.
/// All vertices in all spheres (along with their time values) are then
/// inserted with insert_into_triangulation() into a Delaunay triangulation
/// (see http://en.wikipedia.org/wiki/Delaunay_triangulation for details).
/// Finally, fix_triangulation() removes cells in the Delaunay triangulation
/// with invalid foliations using fix_timeslices(). A last check is performed
/// to ensure a valid Delaunay triangulation.
///
/// @param[in] simplices  The number of desired simplices in the triangulation
/// @param[in] timeslices The number of timeslices in the triangulation
/// @returns A std::unique_ptr<Delaunay> to the foliated triangulation
auto inline make_triangulation(const std::uintmax_t simplices,
                               const std::uintmax_t timeslices) {
  std::cout << "Generating universe ... " << std::endl;

#ifdef CGAL_LINKED_WITH_TBB
  // Construct the locking data-structure
  // using the bounding-box of the points
  auto bounding_box_size = static_cast<double>(timeslices + 1);
  Delaunay::Lock_data_structure locking_ds{
      CGAL::Bbox_3{-bounding_box_size, -bounding_box_size, -bounding_box_size,
                   bounding_box_size, bounding_box_size, bounding_box_size},
      50};
  Delaunay universe{K{}, &locking_ds};
#else
  Delaunay universe{};
#endif

  auto universe_ptr = std::make_unique<decltype(universe)>(universe);

  auto causal_vertices = make_foliated_sphere(simplices, timeslices);

  insert_into_triangulation(universe_ptr, causal_vertices);

  fix_triangulation(universe_ptr);

  return universe_ptr;
}  // make_triangulation()

/// @struct
/// @brief A struct containing detailed geometry information
///
/// GeometryInfo contains information about the geometry of
/// a triangulation. In addition, it defines convenient functions to
/// retrieve commonly used values. This is to save the expense of
/// calculating manually from the triangulation. GeometryInfo() is
/// recalculated using the move assignment operator anytime a
/// SimplicialManifold() is move constructed.
/// The default constructor, destructor, move constructor, copy
/// constructor, and copy assignment operator are explictly defaulted.
/// See http://en.cppreference.com/w/cpp/language/rule_of_three
struct GeometryInfo {
  /// (3,1) cells in the foliation
  std::vector<Cell_handle> three_one;

  /// (2,2) cells in the foliation
  std::vector<Cell_handle> two_two;

  /// (1,3) cells in the foliation
  std::vector<Cell_handle> one_three;

  /// Edges spanning two adjacent time slices in the foliation
  std::vector<Edge_handle> timelike_edges;

  /// Non-spanning edges in the foliation
  std::vector<Edge_handle> spacelike_edges;

  /// Vertices of the foliation
  std::vector<Vertex_handle> vertices;

  /// @brief Default constructor
  GeometryInfo() = default;

  /// @brief Constructor from Geometry_tuple
  ///
  /// This is usually called as a result of classify_all_simplices(),
  /// which itself takes a std::unique_ptr<Delaunay>
  explicit GeometryInfo(const Geometry_tuple&& geometry)  // NOLINT
      : three_one{std::get<0>(geometry)},
        two_two{std::get<1>(geometry)},
        one_three{std::get<2>(geometry)},
        timelike_edges{std::get<3>(geometry)},
        spacelike_edges{std::get<4>(geometry)},
        vertices{std::get<5>(geometry)} {}

  /// @brief Default destructor
  virtual ~GeometryInfo() = default;

  /// @brief Default move constructor
  GeometryInfo(GeometryInfo&&) = default;

  /// @brief Move assignment operator
  ///
  /// The GeometryInfo move assignment operator is called
  /// by the SimplicialManifold move assignment operator.
  GeometryInfo& operator=(Geometry_tuple&& other) {  // NOLINT
    three_one = std::get<0>(other);
    two_two = std::get<1>(other);
    one_three = std::get<2>(other);
    timelike_edges = std::get<3>(other);
    spacelike_edges = std::get<4>(other);
    vertices = std::get<5>(other);
    return *this;
  }

  /// @brief Default copy constructor
  GeometryInfo(const GeometryInfo&) = default;

  /// @brief Default copy assignment operator
  GeometryInfo& operator=(const GeometryInfo&) = default;

  /// @brief Return (3,1) and (1,3) simplices
  ///
  /// Returns the total number of simplices with 3 vertices on one
  /// timeslice and 1 vertex on the adjacent timeslice. Used to
  /// calculate the change in action in the Metropolis class.
  auto N3_31() { return three_one.size() + one_three.size(); }

  /// @brief Return (2,2) simplices
  ///
  /// Returns the total number of simplices with 2 vertices on one
  /// timeslice and 2 vertices on the adjacent timeslice. Used to
  /// calculate the change in action in the Metropolis class.
  auto N3_22() { return two_two.size(); }

  /// @brief Return the number of cells in the triangulation
  ///
  /// This should be the equivalent of
  /// SimplicialManifold::triangulation->number_of_finite_cells(),
  /// and is used as a check to ensure that GeometryInfo{} matches.
  auto number_of_cells() {
    return three_one.size() + two_two.size() + one_three.size();
  }

  /// @brief Return the number of edges in the triangulation
  ///
  /// This should be the equivalent of
  /// SimplicialManifold::triangulation->number_of_finite_edges(),
  /// and is used as a check to ensure that GeometryInfo{} matches.
  auto number_of_edges() {
    return timelike_edges.size() + spacelike_edges.size();
  }
};

/// @struct
/// @brief A struct to hold triangulation and geometry information
///
/// SimplicialManifold contains information about the triangulation and
/// its geometry. In addition, it defines convenient constructors.
struct SimplicialManifold {
  /// std::unique_ptr to the Delaunay triangulation
  std::unique_ptr<Delaunay> triangulation;

  /// The geometric structure of the triangulation
  GeometryInfo geometry;

  /// @brief Default constructor
  ///
  ///  Default constructor with proper initialization
  SimplicialManifold()
      : triangulation{std::make_unique<Delaunay>()}, geometry{GeometryInfo{}} {}

  /// @brief Constructor taking a std::unique_ptr<Delaunay>
  ///
  /// Constructor taking a std::unique_ptr<Delaunay> which should be created
  /// using make_triangulation(). If you wish to default initialize a
  /// SimplicialManifold with no values, use the default
  /// constructor SimplicialManifold() instead.
  explicit SimplicialManifold(std::unique_ptr<Delaunay>&& manifold)  // NOLINT
      : triangulation{std::move(manifold)},
        geometry{classify_all_simplices(triangulation)} {}

  /// @brief make_triangulation constructor
  ///
  /// Constructor that initializes **triangulation** by calling
  /// make_triangulation() and **geometry** by calling
  /// classify_all_simplices().
  /// @param[in] simplices  The number of desired simplices
  /// in the triangulation
  /// @param[in] timeslices The number of timeslices in the triangulation
  SimplicialManifold(std::uintmax_t simplices, std::uintmax_t timeslices)
      : triangulation{make_triangulation(simplices, timeslices)}
      , geometry{classify_all_simplices(triangulation)} {}

  /// @brief Destructor
  virtual ~SimplicialManifold() {
    this->triangulation = nullptr;
    this->geometry = GeometryInfo{};
  }

  /// @brief Move constructor
  SimplicialManifold(SimplicialManifold&& other)  // NOLINT
      : triangulation{std::move(other.triangulation)},
        geometry{classify_all_simplices(other.triangulation)} {}

  /// Move assignment operator
  SimplicialManifold& operator=(SimplicialManifold&& other) {  // NOLINT
    triangulation = std::move(other.triangulation);
    geometry = classify_all_simplices(std::move(other.triangulation));
    return *this;
  }

  /// Default copy constructor
  SimplicialManifold(const SimplicialManifold&) = default;

  /// Default copy assignment operator
  SimplicialManifold& operator=(const SimplicialManifold&) = default;
};

#endif  // SRC_S3TRIANGULATION_H_<|MERGE_RESOLUTION|>--- conflicted
+++ resolved
@@ -366,56 +366,7 @@
 #endif
   } while (!fix_timeslices(universe_ptr));
 }  // fix_triangulation()
-<<<<<<< HEAD
-    
-=======
-
-/*
->>>>>>> 11466bd2
-
-
-/// @brief Group all spacelike edges within a triangulation
-///
-/// This function iterates over all of the vertices in the triangulation,
-/// and appends each Vertex_handle to a vector<Vertex_handle>, all_vertices.
-/// @param[in] universe_ptr A std::unique_ptr<Delaunay> to the triangulation
-/// @returns A vector<Vertex_handle>
-template <typename T>
-<<<<<<< HEAD
-auto group_spacelike_edges(T &&universe_ptr){
-    Delaunay::Finite_edges_iterator eit;
-    std::vector<Edge_handle> spacelike_edges;
-    for (eit = universe_ptr->finite_edges_begin();
-         eit != universe_ptr->finite_edges_end(); ++eit){
-        Cell_handle ch = eit->first;
-
-        auto time1 = ch->vertex(eit->second)->info();
-        auto time2 = ch->vertex(eit->third)->info();
-        //vertices on the same timeslice implies spacelike edge
-        if (time1 == time2){
-            Edge_handle thisEdge{ch,
-                                 ch->index(ch->vertex(eit->second)),
-                                 ch->index(ch->vertex(eit->third))};
-            spacelike_edges.emplace_back(thisEdge);
-        }
-    }
-    return all_spacelike_edges;
-} // group_spacelike_edges()
-
-    
-=======
-auto group_vertices(T&& universe_ptr){
-  Delaunay::Finite_vertices_iterator vit;
-  std::vector<Vertex_handle> all_vertices;
-  for (vit = (universe_ptr.triangulation)->finite_vertices_begin(); vit !=
-(universe_ptr.triangulation)->finite_vertices_end(); ++vit){
-    all_vertices.push_back(vit);
-  }
-  return all_vertices;
-} // group_vertices()
-*/
-
->>>>>>> 11466bd2
+
 /// @brief Inserts vertices with timeslices into Delaunay triangulation
 ///
 /// @param[in] universe_ptr A std::unique_ptr<Delaunay> to the triangulation
