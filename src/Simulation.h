/// Causal Dynamical Triangulations in C++ using CGAL
///
/// Copyright © 2016 Adam Getchell
///
/// Simulation class methods. This is essentially the main loop of CDT.
/// You push algorithms and other methods you want executed onto the
/// Simulation{} using lambdas and Function_refs and the queue() method, and
/// then call start().
///
/// Inspired by http://cppcon.org/modernizing-your-c/

/// @file  Simulation.h
/// @brief Simulation class
/// @author Adam Getchell

#ifndef SRC_SIMULATION_H_
#define SRC_SIMULATION_H_

#include "Function_ref.h"
#include "SimplicialManifold.h"
#include <utility>
#include <vector>

/// @struct
/// @brief Simulation queue of various functions on SimplicialManifold.
struct Simulation {
  using element = function_ref<SimplicialManifold(SimplicialManifold)>;
  std::vector<element> queue_;

  /// @brief Queue of function objects.
  /// @tparam T Function object type
  /// @param callable The function to be called
  template <typename T>
  void queue(T&& callable) {
    queue_.emplace_back(std::forward<T>(callable));
  }

<<<<<<< HEAD
  SimplicialManifold start(SimplicialManifold value) const {
=======
  /// @brief Start running queued functions in Simulation.
  /// @param universe
  /// @return The **universe** after all queued functions have be called on it
  SimplicialManifold start(SimplicialManifold&& universe) {  //  NOLINT
    SimplicialManifold value{std::forward<SimplicialManifold>(universe)};

>>>>>>> 49269eaa
    for (const auto& item : queue_) {
      value = item(value);
    }
    return value;
  }
};

#endif  // SRC_SIMULATION_H_<|MERGE_RESOLUTION|>--- conflicted
+++ resolved
@@ -34,17 +34,8 @@
   void queue(T&& callable) {
     queue_.emplace_back(std::forward<T>(callable));
   }
-
-<<<<<<< HEAD
+  
   SimplicialManifold start(SimplicialManifold value) const {
-=======
-  /// @brief Start running queued functions in Simulation.
-  /// @param universe
-  /// @return The **universe** after all queued functions have be called on it
-  SimplicialManifold start(SimplicialManifold&& universe) {  //  NOLINT
-    SimplicialManifold value{std::forward<SimplicialManifold>(universe)};
-
->>>>>>> 49269eaa
     for (const auto& item : queue_) {
       value = item(value);
     }
